# vNV-Heap: An Ownership-based Virtually Non-Volatile Heap for Embedded Systems (Artifact)

This document contains instructions on how to set up and test the evaluation artifact for the paper "*vNV-Heap: An Ownership-based Virtually Non-Volatile Heap for Embedded Systems*".

## Getting Started Guide

Start by navigating to the `artifact` directory which contains a copy of https://gitos.rrze.fau.de/i4/openaccess/vnv-heap

``` sh
cd artifact
```

For your convenience, the development and evaluation environment can easily be set-up via Docker containers.
To do this, please follow the next steps.

First, install Docker: [https://docs.docker.com/engine/install/](https://docs.docker.com/engine/install/).

Then run the main script to build and enter the development environment:

```bash
./docker-run # 30min
```

<<<<<<< HEAD
The script has been tested on Fedora 42. If you encounter any problems
consider starting the script from that distro or consider building the
cotainer manually using `docker build` (see `Dockerfile`). You can also
follow the instructions from the Dockerfile to set up all dependencies
on your local machine.
=======
The script has been tested on Fedora 42 and Ubuntu 25.04.
>>>>>>> 59d557ef

*Note*: Running this script will take some time on the first run. This
is because this script does not download a pre-built Docker image, but
manually builds it (e.g. by installing Rust, Zephyr, Rust support for
Zephyr and a Python environment used by the evaluation plots).

Once the Docker image was built, a container is automatically started and a bash shell is opened.

*Note*: For your convenience, *(1)* the directory containing the `vnv_heap` repository, *(2)* network, and *(3)* all devices are shared between your host machine and the Docker container.

Inside the Docker container, you can now run the following scripts:

```bash
scripts/
├── desktop_run_benchmarks.sh     # Run all benchmarks (except for the persist benchmark) on the desktop machine. This is not meant for any latency measurements, but for debugging/testing.
├── desktop_run_testsuite.sh      # Run the whole testsuite for the vNV-Heap library
├── esp32c3_build_benchmarks.sh   # Build image for one specific or all benchmarks
├── esp32c3_run_benchmarks.sh     # Build and run one specific or all benchmarks. Note: You nee
├── notebooks_generate_plots.sh   # Generate the plots using the existing Jupyter notebooks
└── notebooks_start_server.sh     # Start the graphical Jupyter Notebook server. This can be used for example to choose select different raw data to be used for the plots
```

## Step-by-Step Instructions

*Note*: The following instructions require the Docker development container introduced in the [Getting Started Guide](#getting-started-guide).

### Running Benchmarks & Measuring Latency

All of the latency measurements used for evaluations require *Espressif's ESP32-C3* microcontroller connected over *SPI* to a *Fujitsu MB85RS64V FRAM* module.
Reproducing the values from these evaluations cannot be achieved inside the virtual machine for the artifact evaluation, since the exact hardware setup is required to carry out the evaluations.

Follow the next steps to run benchmarks on the target device:

1. Connect the FRAM chip to the ESP32-C3 as follows:
    - SCK: Pin 6
    - MISO: Pin 2
    - MOSI: Pin 7
    - CS: Pin 1
2. Connect the ESP32-C3 with your machine.
3. Check the path to the connected ESP32-C3. If this differs from `/dev/ttyUSB0` update `serial_port` in `zephyr/vnv_heap_auto_benchmark/record_benchmark.py`.
4. Check the baud rate of the connected ESP32-C3. If this differs from `115200` update `baud_rate` in `zephyr/vnv_heap_auto_benchmark/record_benchmark.py`.
5. If your Docker development container is currently running, stop it. This is required, as the development container does not support hot plugging.
6. Start the development container by running the `docker-run` script.
7. Run the `esp32c3_run_benchmarks.sh` and select the benchmark you want to run. Note that running the benchmarks takes a long time (especially for the queue and the key-value store)! For all four benchmarks this might take up to one day. To reduce this time, you might reduce the amount of repetitions (`VNV_HEAP_REPETITIONS`) in `scripts/esp32c3_run_benchmarks.sh` and reduce the iteration count (`ITERATION_COUNT`) in both `vnv_heap/src/benchmarks/applications/key_value_store/runner.rs` and `vnv_heap/src/benchmarks/applications/queue/runner.rs`.

The resulting measurements are automatically saved to a *.json* file, which can be used for further analysis or for plotting.

### Plotting Measured Data

To plot measured data (saved as *.json* files) and therefore reproduce Figures 3-7, use the Jupyter Notebooks stored in `evaluation/`.

First, start the local Jupyter server with `scripts/notebooks_start_server.sh` and open the displayed URL (e.g. `http://localhost:8888/lab?token=xxxxxxxxxxxxxxxxxxxxxxxxxxxxxxxxxxxxxxxxxxxxxxxx`) in a browser.\
You may use your browser of your host system for that.

Now, open the notebook that you are interested in.

*Optionally*: If you want to plot other measurements than the one used in the paper, update `file_name` (at the top of the notebook).

Now, run all cells to generate the new plot.\
The generated plot is also saved in `evaluation/figures/` for your convenience.

If you want to generate the plots for all notebooks, run the following script: `scripts/notebooks_generate_plots.sh`.

### Testing

The implementation of the vNV-Heap can be tested on desktop machines by:

1. Running the benchmarks (except for the persist benchmarks): `scripts/desktop_run_benchmarks.sh` (this will run for several minutes)
2. Running the testsuite: `scripts/desktop_run_testsuite.sh`<|MERGE_RESOLUTION|>--- conflicted
+++ resolved
@@ -21,15 +21,11 @@
 ./docker-run # 30min
 ```
 
-<<<<<<< HEAD
-The script has been tested on Fedora 42. If you encounter any problems
-consider starting the script from that distro or consider building the
-cotainer manually using `docker build` (see `Dockerfile`). You can also
-follow the instructions from the Dockerfile to set up all dependencies
-on your local machine.
-=======
-The script has been tested on Fedora 42 and Ubuntu 25.04.
->>>>>>> 59d557ef
+The script has been tested on Fedora 42 and Ubuntu 25.04. If you
+encounter any problems consider starting the script from that distro or
+consider building the cotainer manually using `docker build` (see
+`Dockerfile`). You can also follow the instructions from the Dockerfile
+to set up all dependencies on your local machine.
 
 *Note*: Running this script will take some time on the first run. This
 is because this script does not download a pre-built Docker image, but
